--- conflicted
+++ resolved
@@ -104,7 +104,7 @@
   version_banner: "Alcatel-Lucent OS6250-24 6.7.1.108.R04 Service Release, January 04, 2017"
   multiple_line_output: "FC - ForcedCopper PC - PreferredCopper C - Copper"
 
-<<<<<<< HEAD
+
 netscaler:
   base_prompt: ""
   router_prompt: ">"
@@ -112,7 +112,7 @@
   interface_ip: "192.168.10.10"
   multiple_line_output: "Netscaler Loopback interface"
   version_banner: "NetScaler"
-=======
+
 calix_b6_ssh:
   base_prompt: CALIX-B6-TEST
   router_prompt: CALIX-B6-TEST>
@@ -121,5 +121,4 @@
   version_banner: "Kernel build id 8.0.30.0"
   multiple_line_output: "rtcPwrUptimeTotal"
   cmd_response_init: "Building configuration...    Done"
-  cmd_response_final: "access-list ethernet 999 permit ip"
->>>>>>> 27aea6e5
+  cmd_response_final: "access-list ethernet 999 permit ip"
--- conflicted
+++ resolved
@@ -93,12 +93,8 @@
     'generic_termserver': TerminalServerSSH,
     'mellanox_ssh': MellanoxSSH,
     'pluribus': PluribusSSH,
-<<<<<<< HEAD
-    'mrv': MrvSSH,
+    'mrv_optiswitch': MrvOptiswitchSSH,
     'accedian': AccedianSSH
-=======
-    'mrv_optiswitch': MrvOptiswitchSSH,
->>>>>>> 276bdf60
 }
 
 # Also support keys that end in _ssh

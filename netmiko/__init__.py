--- conflicted
+++ resolved
@@ -21,12 +21,7 @@
 NetmikoTimeoutError = NetMikoTimeoutException
 NetmikoAuthError = NetMikoAuthenticationException
 
-<<<<<<< HEAD
-__version__ = '1.4.3'
-=======
 __version__ = '1.5.0'
->>>>>>> 95244286
-
 __all__ = ('ConnectHandler', 'ssh_dispatcher', 'platforms', 'SCPConn', 'FileTransfer',
            'NetMikoTimeoutException', 'NetMikoAuthenticationException',
            'NetmikoTimeoutError', 'NetmikoAuthError', 'InLineTransfer', 'redispatch',
